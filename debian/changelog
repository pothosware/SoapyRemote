--- conflicted
+++ resolved
@@ -1,14 +1,14 @@
-soapyremote (0.2.1) unstable; urgency=low
+soapyremote (0.3.0) unstable; urgency=low
 
-<<<<<<< HEAD
    * Support for channel-specific settings API
 
  -- Josh Blum <josh@pothosware.com>  Sat, 19 Mar 2016 16:43:12 -0700
-=======
+
+soapyremote (0.2.1) unstable; urgency=low
+
   * Fix use of error code in reportError() with strerror_r
 
  -- Josh Blum <josh@pothosware.com>  Thu, 24 Mar 2016 00:13:05 -0700
->>>>>>> 8857c2ab
 
 soapyremote (0.2.0) unstable; urgency=low
 
